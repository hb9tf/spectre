package export

import (
	"bytes"
	"context"
	"encoding/json"
	"fmt"
	"io/ioutil"
	"net/http"
	"strings"

	"github.com/golang/glog"
	"github.com/hb9tf/spectre/sdr"
)

const (
	contentType             = "application/json"
	spectreEndpoint         = "spectre/v1/collect"
	defaultSendSampleAmount = 100
)

type SpectreServer struct {
	Server            string
	SendSamplesAmount int
}

func (s *SpectreServer) Write(ctx context.Context, samples <-chan sdr.Sample) error {

	type collectResponse struct {
		Status      string `json:"status"`
		SampleCount int    `json:"sampleCount"`
	}

	sendSamplesAmount := defaultSendSampleAmount
	if s.SendSamplesAmount > 0 {
		sendSamplesAmount = s.SendSamplesAmount
	}

	var samplesToSend []sdr.Sample
	for sample := range samples {
		samplesToSend = append(samplesToSend, sample)
		if len(samplesToSend) < sendSamplesAmount {
			continue // we haven't collected enough samples to send yet
		}

		body, err := json.Marshal(samplesToSend)
		if err != nil {
			glog.Warningf("error marshalling sample to JSON: %s\n", err)
			continue
		}

		resp, err := http.Post(fmt.Sprintf("%s/%s", strings.TrimRight(s.Server, "/"), spectreEndpoint), contentType, bytes.NewBuffer(body))
		if err != nil {
			glog.Warningf("error POSTing sample: %s\n", err)
			continue
		}
		respBody, err := ioutil.ReadAll(resp.Body)
		if err != nil {
			glog.Warningf("error reading POST body: %s\n", err)
		}

		collectResponseBody := collectResponse{}
		json.Unmarshal(respBody, &collectResponseBody)
		glog.Infof("submitted %v samples to server %s", collectResponseBody.SampleCount, s.Server)

		resp.Body.Close()
<<<<<<< HEAD
		samplesToSend = []sdr.Sample{}
=======

		samplesToSend = nil
>>>>>>> 133fb58b
	}

	return nil
}<|MERGE_RESOLUTION|>--- conflicted
+++ resolved
@@ -64,12 +64,8 @@
 		glog.Infof("submitted %v samples to server %s", collectResponseBody.SampleCount, s.Server)
 
 		resp.Body.Close()
-<<<<<<< HEAD
-		samplesToSend = []sdr.Sample{}
-=======
 
 		samplesToSend = nil
->>>>>>> 133fb58b
 	}
 
 	return nil
